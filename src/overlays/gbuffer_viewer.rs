--- conflicted
+++ resolved
@@ -1,152 +1,137 @@
-use glam::{Mat4, Vec4};
-use imgui::{Condition, TreeNodeFlags, WindowFlags};
-use std::{fmt::Display, fmt::Formatter};
-use winit::window::Window;
-
-use crate::{map::MapDataList, resources::Resources};
-
-use super::gui::OverlayProvider;
-
-pub struct GBufferInfoOverlay {
-    pub composition_mode: usize,
-
-    pub renderlayer_statics: bool,
-    pub renderlayer_statics_transparent: bool,
-    pub renderlayer_terrain: bool,
-    pub renderlayer_entities: bool,
-}
-
-impl OverlayProvider for GBufferInfoOverlay {
-    fn create_overlay(&mut self, ui: &mut imgui::Ui, _window: &Window, resources: &mut Resources) {
-        ui.window("Options")
-            .flags(WindowFlags::NO_TITLE_BAR)
-            .size([178.0, 72.0], Condition::FirstUseEver)
-            .build(|| {
-                if ui.collapsing_header("Render Layers", TreeNodeFlags::empty()) {
-                    ui.indent();
-                    ui.checkbox("Statics", &mut self.renderlayer_statics);
-                    ui.checkbox(
-                        "Statics (transparent)",
-                        &mut self.renderlayer_statics_transparent,
-                    );
-                    ui.checkbox("Terrain", &mut self.renderlayer_terrain);
-                    ui.checkbox("Entities", &mut self.renderlayer_entities);
-                    ui.unindent();
-                }
-            });
-
-        ui.window("Selectors")
-            .flags(
-                WindowFlags::NO_BACKGROUND
-                    | WindowFlags::NO_TITLE_BAR
-                    | WindowFlags::NO_DECORATION
-                    | WindowFlags::NO_RESIZE
-                    | WindowFlags::NO_MOVE,
-            )
-            .save_settings(false)
-            // .size([416.0, 20.0], Condition::Always)
-            .position([0.0, 0.0], Condition::Always)
-            .build(|| {
-                let width = ui.push_item_width(128.0);
-                ui.combo("Pass", &mut self.composition_mode, COMPOSITOR_MODES, |v| {
-                    v.to_string().into()
-                });
-                width.end();
-                ui.same_line();
-                let mut maps = resources.get_mut::<MapDataList>().unwrap();
-                let mut current_map = maps.current_map;
-                let width = ui.push_item_width(272.0);
-                ui.combo("Map", &mut current_map, &maps.maps, |m| {
-                    format!("{} ({})", m.name, m.hash).into()
-                });
-                width.end();
-                maps.current_map = current_map;
-            });
-    }
-}
-
-#[repr(u32)]
-#[derive(Clone, Copy, Debug)]
-pub enum CompositorMode {
-    /// Rendered output
-    Combined = 0,
-
-    /// RT0
-    Albedo = 1,
-    /// RT1
-    Normal = 2,
-    /// RT2
-    PbrStack = 3,
-
-    SmoothnessFuzz = 4,
-    Metalicness = 5,
-    TextureAO = 6,
-    Emission = 7,
-    Transmission = 8,
-    VertexAO = 9,
-    Iridescence = 10,
-    Cubemap = 11,
-}
-
-pub const COMPOSITOR_MODES: &[CompositorMode] = &[
-<<<<<<< HEAD
-    CompositorMode::Combined,       // 0
-    CompositorMode::Albedo,         // 1
-    CompositorMode::Normal,         // 2
-    CompositorMode::PbrStack,       // 3
-    CompositorMode::SmoothnessFuzz, // 4
-    CompositorMode::Metalicness,    // 5
-    CompositorMode::TextureAO,      // 6
-    CompositorMode::Emission,       // 7
-    CompositorMode::Transmission,   // 8
-    CompositorMode::VertexAO,       // 9
-    CompositorMode::Iridescence,    // 10
-    CompositorMode::Cubemap,        // 11
-=======
-    CompositorMode::Combined,
-    CompositorMode::Albedo,
-    CompositorMode::Normal,
-    CompositorMode::PbrStack,
-    CompositorMode::SmoothnessFuzz,
-    CompositorMode::Metalicness,
-    CompositorMode::TextureAO,
-    CompositorMode::Emission,
-    CompositorMode::Transmission,
-    CompositorMode::VertexAO,
-    CompositorMode::Iridescence,
-    CompositorMode::Cubemap,
->>>>>>> ca3efa84
-];
-
-impl Display for CompositorMode {
-    fn fmt(&self, f: &mut Formatter<'_>) -> std::fmt::Result {
-        let name = match self {
-            CompositorMode::Combined => "Combined",
-            CompositorMode::Albedo => "Albedo (RT0)",
-            CompositorMode::Normal => "Normal (RT1)",
-            CompositorMode::PbrStack => "PBR Stack (RT2)",
-            CompositorMode::SmoothnessFuzz => "Smoothness/Fuzz",
-            CompositorMode::Metalicness => "Metalicness",
-            CompositorMode::TextureAO => "Texture AO",
-            CompositorMode::Emission => "Emission",
-            CompositorMode::Transmission => "Transmission",
-            CompositorMode::VertexAO => "Vertex AO",
-            CompositorMode::Iridescence => "Iridescence",
-            CompositorMode::Cubemap => "Cubemap",
-        };
-
-        f.write_str(name)
-    }
-}
-
-#[repr(C)]
-pub struct CompositorOptions {
-    pub proj_view_matrix_inv: Mat4,
-    pub proj_matrix: Mat4,
-    pub view_matrix: Mat4,
-    pub camera_pos: Vec4,
-    pub camera_dir: Vec4,
-    pub time: f32,
-    pub mode: u32,
-    pub light_count: u32,
-}
+use glam::{Mat4, Vec4};
+use imgui::{Condition, TreeNodeFlags, WindowFlags};
+use std::{fmt::Display, fmt::Formatter};
+use winit::window::Window;
+
+use crate::{map::MapDataList, resources::Resources};
+
+use super::gui::OverlayProvider;
+
+pub struct GBufferInfoOverlay {
+    pub composition_mode: usize,
+
+    pub renderlayer_statics: bool,
+    pub renderlayer_statics_transparent: bool,
+    pub renderlayer_terrain: bool,
+    pub renderlayer_entities: bool,
+}
+
+impl OverlayProvider for GBufferInfoOverlay {
+    fn create_overlay(&mut self, ui: &mut imgui::Ui, _window: &Window, resources: &mut Resources) {
+        ui.window("Options")
+            .flags(WindowFlags::NO_TITLE_BAR)
+            .size([178.0, 72.0], Condition::FirstUseEver)
+            .build(|| {
+                if ui.collapsing_header("Render Layers", TreeNodeFlags::empty()) {
+                    ui.indent();
+                    ui.checkbox("Statics", &mut self.renderlayer_statics);
+                    ui.checkbox(
+                        "Statics (transparent)",
+                        &mut self.renderlayer_statics_transparent,
+                    );
+                    ui.checkbox("Terrain", &mut self.renderlayer_terrain);
+                    ui.checkbox("Entities", &mut self.renderlayer_entities);
+                    ui.unindent();
+                }
+            });
+
+        ui.window("Selectors")
+            .flags(
+                WindowFlags::NO_BACKGROUND
+                    | WindowFlags::NO_TITLE_BAR
+                    | WindowFlags::NO_DECORATION
+                    | WindowFlags::NO_RESIZE
+                    | WindowFlags::NO_MOVE,
+            )
+            .save_settings(false)
+            // .size([416.0, 20.0], Condition::Always)
+            .position([0.0, 0.0], Condition::Always)
+            .build(|| {
+                let width = ui.push_item_width(128.0);
+                ui.combo("Pass", &mut self.composition_mode, COMPOSITOR_MODES, |v| {
+                    v.to_string().into()
+                });
+                width.end();
+                ui.same_line();
+                let mut maps = resources.get_mut::<MapDataList>().unwrap();
+                let mut current_map = maps.current_map;
+                let width = ui.push_item_width(272.0);
+                ui.combo("Map", &mut current_map, &maps.maps, |m| {
+                    format!("{} ({})", m.name, m.hash).into()
+                });
+                width.end();
+                maps.current_map = current_map;
+            });
+    }
+}
+
+#[repr(u32)]
+#[derive(Clone, Copy, Debug)]
+pub enum CompositorMode {
+    /// Rendered output
+    Combined = 0,
+
+    /// RT0
+    Albedo = 1,
+    /// RT1
+    Normal = 2,
+    /// RT2
+    PbrStack = 3,
+
+    SmoothnessFuzz = 4,
+    Metalicness = 5,
+    TextureAO = 6,
+    Emission = 7,
+    Transmission = 8,
+    VertexAO = 9,
+    Iridescence = 10,
+    Cubemap = 11,
+}
+
+pub const COMPOSITOR_MODES: &[CompositorMode] = &[
+    CompositorMode::Combined,       // 0
+    CompositorMode::Albedo,         // 1
+    CompositorMode::Normal,         // 2
+    CompositorMode::PbrStack,       // 3
+    CompositorMode::SmoothnessFuzz, // 4
+    CompositorMode::Metalicness,    // 5
+    CompositorMode::TextureAO,      // 6
+    CompositorMode::Emission,       // 7
+    CompositorMode::Transmission,   // 8
+    CompositorMode::VertexAO,       // 9
+    CompositorMode::Iridescence,    // 10
+    CompositorMode::Cubemap,        // 11
+];
+
+impl Display for CompositorMode {
+    fn fmt(&self, f: &mut Formatter<'_>) -> std::fmt::Result {
+        let name = match self {
+            CompositorMode::Combined => "Combined",
+            CompositorMode::Albedo => "Albedo (RT0)",
+            CompositorMode::Normal => "Normal (RT1)",
+            CompositorMode::PbrStack => "PBR Stack (RT2)",
+            CompositorMode::SmoothnessFuzz => "Smoothness/Fuzz",
+            CompositorMode::Metalicness => "Metalicness",
+            CompositorMode::TextureAO => "Texture AO",
+            CompositorMode::Emission => "Emission",
+            CompositorMode::Transmission => "Transmission",
+            CompositorMode::VertexAO => "Vertex AO",
+            CompositorMode::Iridescence => "Iridescence",
+            CompositorMode::Cubemap => "Cubemap",
+        };
+
+        f.write_str(name)
+    }
+}
+
+#[repr(C)]
+pub struct CompositorOptions {
+    pub proj_view_matrix_inv: Mat4,
+    pub proj_matrix: Mat4,
+    pub view_matrix: Mat4,
+    pub camera_pos: Vec4,
+    pub camera_dir: Vec4,
+    pub time: f32,
+    pub mode: u32,
+    pub light_count: u32,
+}